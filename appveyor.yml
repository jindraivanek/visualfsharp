--- conflicted
+++ resolved
@@ -2,12 +2,8 @@
 
 environment:
   matrix:
-<<<<<<< HEAD
     - BUILD_PROFILE: ci_part1
     - BUILD_PROFILE: ci_part2
-=======
-    - BUILD_PROFILE: ci
->>>>>>> 717b350e
 
 init: 
 build_script: 
