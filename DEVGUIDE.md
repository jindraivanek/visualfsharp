# F# Compiler, Core Library and Visual F# Tools Open Contribution Repository

This repo is where you can contribute to the F# compiler, core library and the Visual F# Tools.
To learn what F# is and why it's interesting, go to [fsharp.org](http://fsharp.org). To get a free F# environment, go to [fsharp.org](http://fsharp.org/use/windows).

**Compiler Technical Documentation**

The primary technical documents for the F# compiler code are

* [The F# Language Specification](http://fsharp.org/specs/language-spec/)

* [The F# Compiler Technical Guide](http://fsharp.github.io/2015/09/29/fsharp-compiler-guide.html) 
  maintained by contributors to this repository.  Please read
  and contribute to that guide.

**License**
> Contributions made to this repo are subject to terms and conditions of the Apache License, Version 2.0. A copy of the license can be found in the [License.txt](License.txt) file at the root of this distribution.
> By using this source code in any fashion, you are agreeing to be bound by the terms of the Apache License, Version 2.0. You must not remove this notice, or any other, from this software.

**Questions?** If you have questions about the source code, please ask in the issues.

## Quick Start: Build, Test, Develop

You can build the compiler+tools and run the subset the tests used for continuous integration as follows:

    build.cmd

There are various qualifiers:

    build.cmd release         -- build release (the default)
    build.cmd debug           -- build debug instead of release

    build.cmd compiler        -- build/tests only the compiler (not the Visual F# IDE Tools)
    build.cmd vs              -- build/tests the Visual F# IDE Tools
    build.cmd pcls            -- build/tests the PCL FSharp.Core libraries

    build.cmd build           -- build, do not test
    build.cmd smoke           -- build, run smoke tests
    build.cmd ci              -- build, run the same tests as CI 
    build.cmd all             -- build, run all tests

Combinations are also allowed:

    build.cmd debug,compiler,smoke   -- build the debug compiler and run smoke tests

After you build the first time you can open and use this solution:

    .\VisualFSharp.sln

or just build it directly:

    msbuild VisualFSharp.sln 

Building ``VisualFSharp.sln`` builds _nearly_ everything. However building portable profiles of 
FSharp.Core.dll is not included.  If you are just developing the core compiler, library
and Visual F# Tools then building the solution will be enough.

## Step by Step: 

### 1. Building a Proto Compiler

The compiler is compiled as a set of .NET 4.0 components using a bootstrap process. 
This uses a Last Known Good (LKG) compiler checked into this repository to build.  

    msbuild src\fsharp-proto-build.proj
    
### 2.  Building an F# (Debug) library and compiler

This uses the proto compiler to build `FSharp.Core.dll`, `FSharp.Compiler.dll`, `fsc.exe`, and `fsi.exe`.

    msbuild src/fsharp-library-build.proj 
    msbuild src/fsharp-compiler-build.proj 
    
You can now use the updated F# compiler in `debug\net40\bin\fsc.exe` and F# Interactive in `debug\net40\bin\fsi.exe` to develop and test basic language and tool features.

**Note:** The updated library is not used until you run `update.cmd`, see below.  The updated compiler is not run 'pre-compiled' until you run `update.cmd -ngen`, see below.

### 3. Full Steps Before Running Tests

See [TESTGUIDE.md](TESTGUIDE.md) for full details on how to run tests.
    
Prior to a full **Debug** test run, you need to complete **all** of the steps in build.cmd

    build.cmd debug,build

Likewise prior to a **Release** test run:

    build.cmd release,build

For **Debug** this corresponds to these steps, which you can run individually for more incremental builds:

    msbuild src/fsharp-library-build.proj
    msbuild src/fsharp-compiler-build.proj
    msbuild src/fsharp-typeproviders-build.proj
    msbuild src/fsharp-compiler-unittests-build.proj
    msbuild src/fsharp-library-build.proj /p:TargetFramework=portable47
    msbuild src/fsharp-library-build.proj /p:TargetFramework=portable7
    msbuild src/fsharp-library-build.proj /p:TargetFramework=portable78
    msbuild src/fsharp-library-build.proj /p:TargetFramework=portable259
    msbuild src/fsharp-library-unittests-build.proj
    msbuild src/fsharp-library-unittests-build.proj /p:TargetFramework=portable47
    msbuild src/fsharp-library-unittests-build.proj /p:TargetFramework=portable7
    msbuild src/fsharp-library-unittests-build.proj /p:TargetFramework=portable78
    msbuild src/fsharp-library-unittests-build.proj /p:TargetFramework=portable259
    msbuild vsintegration/fsharp-vsintegration-src-build.proj
    msbuild vsintegration/fsharp-vsintegration-project-templates-build.proj
    msbuild vsintegration/fsharp-vsintegration-item-templates-build.proj
    msbuild vsintegration/fsharp-vsintegration-deployment-build.proj
    msbuild vsintegration\fsharp-vsintegration-unittests-build.proj 
    msbuild tests/fsharp/FSharp.Tests.fsproj
    src\update.cmd debug -ngen
    tests\BuildTestTools.cmd debug 


For **Release** this corresponds to these steps, which you can run individually for more incremental builds:

    msbuild src/fsharp-library-build.proj  /p:Configuration=Release
    msbuild src/fsharp-compiler-build.proj  /p:Configuration=Release
    msbuild src/fsharp-typeproviders-build.proj  /p:Configuration=Release
    msbuild src/fsharp-compiler-unittests-build.proj  /p:Configuration=Release
    msbuild src/fsharp-library-build.proj /p:TargetFramework=portable47 /p:Configuration=Release
    msbuild src/fsharp-library-build.proj /p:TargetFramework=portable7 /p:Configuration=Release
    msbuild src/fsharp-library-build.proj /p:TargetFramework=portable78 /p:Configuration=Release
    msbuild src/fsharp-library-build.proj /p:TargetFramework=portable259 /p:Configuration=Release
    msbuild src/fsharp-library-unittests-build.proj  /p:Configuration=Release
    msbuild src/fsharp-library-unittests-build.proj /p:TargetFramework=portable47 /p:Configuration=Release
    msbuild src/fsharp-library-unittests-build.proj /p:TargetFramework=portable7 /p:Configuration=Release
    msbuild src/fsharp-library-unittests-build.proj /p:TargetFramework=portable78 /p:Configuration=Release
    msbuild src/fsharp-library-unittests-build.proj /p:TargetFramework=portable259 /p:Configuration=Release
    msbuild vsintegration/fsharp-vsintegration-src-build.proj /p:Configuration=Release
    msbuild vsintegration/fsharp-vsintegration-project-templates-build.proj /p:Configuration=Release
    msbuild vsintegration/fsharp-vsintegration-item-templates-build.proj /p:Configuration=Release
    msbuild vsintegration/fsharp-vsintegration-deployment-build.proj /p:Configuration=Release
    msbuild vsintegration\fsharp-vsintegration-unittests-build.proj  /p:Configuration=Release
    msbuild tests/fsharp/FSharp.Tests.fsproj /p:Configuration=Release
    src\update.cmd release -ngen
    tests\BuildTestTools.cmd release 

<<<<<<< HEAD
=======
### 4. [Optional] Install the Visual F# IDE Tools 

**Note:** This step will install a VSIX extension into Visual Studio 2015 that changes the Visual F# IDE Tools 
components installed into Visual Studio 2015.  You can revert this step by disabling or uninstalling the addin.

For **Debug**:

1. Ensure that the VSIX package is uninstalled. In VS, select Tools/Extensions and Updates and if the package `VisualStudio.FSharp.EnableOpenSource` is installed, select Uninstall
1. Run ``debug\net40\bin\EnableOpenSource.vsix``

For **Release**:

1. Ensure that the VSIX package is uninstalled. In VS, select Tools/Extensions and Updates and if the package `VisualStudio.FSharp.EnableOpenSource` is installed, select Uninstall
1. Run ``release\net40\bin\EnableOpenSource.vsix``

Restart Visual Studio, it should now be running your freshly-built Visual F# IDE Tools with updated F# Interactive. 

### 5. [Optional] Clobber the F# SDK on the machine

**Note:** Step #3 below will clobber the machine-wide installed F# SDK on your machine. This replaces the ``fsi.exe``/``fsiAnyCpu.exe`` used by Visual F# Interactive and the ``fsc.exe`` used by ``Microsoft.FSharp.targets``.  Repairing Visual Studio 2015 is currently the only way to revert this step.  

For **Debug**:

1. Run ``vsintegration\update-vsintegration.cmd debug`` (clobbers the installed F# SDK)

For **Release**:

1. Run ``vsintegration\update-vsintegration.cmd release`` (clobbers the installed F# SDK)


>>>>>>> 5fdc0150
### Notes on the build

1. The `update.cmd` script adds required strong name validation skips, and NGens the compiler and libraries. This requires admin privileges.
1. The compiler binaries produced are "private" and strong-named signed with a test key.
1. Some additional tools are required to build the compiler, notably `fslex.exe`, `fsyacc.exe`, `FSharp.PowerPack.Build.Tasks.dll`, `FsSrGen.exe`, `FSharp.SRGen.Build.Tasks.dll`, and the other tools found in the `lkg` directory.
1. The overall bootstrapping process executes as follows
 - We first need an existing F# compiler. We use the one in the `lkg` directory. Let's assume this compiler has an `FSharp.Core.dll` with version X.
 - We use this compiler to compile the source in this distribution, to produce a "proto" compiler, dropped to the `proto` directory. When run, this compiler still relies on `FSharp.Core.dll` with version X.
 - We use the proto compiler to compile the source for `FSharp.Core.dll` in this distribution.
 - We use the proto compiler to compile the source for `FSharp.Compiler.dll`, `fsc.exe`, `fsi.exe`, and other binaries found in this distribution.

## Resources

The primary technical guide to the core compiler code is [The F# Compiler Technical Guide](http://fsharp.github.io/2015/09/29/fsharp-compiler-guide.html).  Please read and contribute to that guide.
<|MERGE_RESOLUTION|>--- conflicted
+++ resolved
@@ -136,8 +136,6 @@
     src\update.cmd release -ngen
     tests\BuildTestTools.cmd release 
 
-<<<<<<< HEAD
-=======
 ### 4. [Optional] Install the Visual F# IDE Tools 
 
 **Note:** This step will install a VSIX extension into Visual Studio 2015 that changes the Visual F# IDE Tools 
@@ -167,8 +165,6 @@
 
 1. Run ``vsintegration\update-vsintegration.cmd release`` (clobbers the installed F# SDK)
 
-
->>>>>>> 5fdc0150
 ### Notes on the build
 
 1. The `update.cmd` script adds required strong name validation skips, and NGens the compiler and libraries. This requires admin privileges.
