--- conflicted
+++ resolved
@@ -31,12 +31,9 @@
     let [<Literal>] Enum = ClassificationTypeNames.EnumName
     let [<Literal>] Property = "FSharp.Property"
     let [<Literal>] Interface = ClassificationTypeNames.InterfaceName
-<<<<<<< HEAD
     let [<Literal>] TypeArgument = ClassificationTypeNames.TypeParameterName
     let [<Literal>] Operator = ClassificationTypeNames.Operator
-=======
     let [<Literal>] Disposable = "FSharp.Disposable"
->>>>>>> a177ef9f
 
     let getClassificationTypeName = function
         | SemanticClassificationType.ReferenceType -> ReferenceType
@@ -51,12 +48,9 @@
         | SemanticClassificationType.Enumeration -> Enum
         | SemanticClassificationType.Property -> Property
         | SemanticClassificationType.Interface -> Interface
-<<<<<<< HEAD
         | SemanticClassificationType.TypeArgument -> TypeArgument
         | SemanticClassificationType.Operator -> Operator 
-=======
         | SemanticClassificationType.Disposable -> Disposable
->>>>>>> a177ef9f
 
 module internal ClassificationDefinitions =
 
@@ -78,12 +72,13 @@
             let themeService = serviceProvider.GetService(typeof<SVsColorThemeService>) :?> IVsColorThemeService
             themeService.CurrentTheme.ThemeId
 
-        let colorData = // name,                  (light,                              dark)
-          [ FSharpClassificationTypes.Function,   (Colors.Black,                      Color.FromRgb(220uy, 220uy, 220uy))
-            FSharpClassificationTypes.MutableVar, (Color.FromRgb(160uy, 128uy, 0uy),  Color.FromRgb(255uy, 210uy, 28uy))
+        let colorData = // name,                  (light,                            dark)
+          [ FSharpClassificationTypes.Function,   (Colors.Black,                     Color.FromRgb(220uy, 220uy, 220uy))
+            FSharpClassificationTypes.MutableVar, (Color.FromRgb(160uy, 128uy, 0uy), Color.FromRgb(255uy, 210uy, 28uy))
             FSharpClassificationTypes.Printf,     (Color.FromRgb(43uy, 145uy, 175uy), Color.FromRgb(78uy, 220uy, 176uy))
-            FSharpClassificationTypes.Property,   (Colors.Black,                      Color.FromRgb(220uy, 220uy, 220uy)) 
+            FSharpClassificationTypes.Property,   (Colors.Black,                     Color.FromRgb(220uy, 220uy, 220uy)) 
             FSharpClassificationTypes.Disposable, (Color.FromRgb(43uy, 145uy, 175uy), Color.FromRgb(78uy, 220uy, 176uy)) ]
+
 
         let setColors _ =
             let fontAndColorStorage = serviceProvider.GetService(typeof<SVsFontAndColorStorage>) :?> IVsFontAndColorStorage
@@ -175,15 +170,4 @@
         inherit ClassificationFormatDefinition()
 
         do self.DisplayName <- SR.FSharpPropertiesClassificationType.Value
-           self.ForegroundColor <- theme.GetColor FSharpClassificationTypes.Property
-
-    [<Export(typeof<EditorFormatDefinition>)>]
-    [<ClassificationType(ClassificationTypeNames = FSharpClassificationTypes.Disposable)>]
-    [<Name(FSharpClassificationTypes.Disposable)>]
-    [<UserVisible(true)>]
-    [<Order(After = PredefinedClassificationTypeNames.Keyword)>]
-    type internal FSharpDisposableFormat [<ImportingConstructor>](theme: ThemeColors) as self =
-        inherit ClassificationFormatDefinition()
-
-        do self.DisplayName <- SR.FSharpDisposablesClassificationType.Value
-           self.ForegroundColor <- theme.GetColor FSharpClassificationTypes.Disposable+           self.ForegroundColor <- theme.GetColor FSharpClassificationTypes.Property